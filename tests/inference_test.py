--- conflicted
+++ resolved
@@ -519,10 +519,7 @@
         location="us-central1",
         http_options=http_options,
     )
-<<<<<<< HEAD
-=======
-
->>>>>>> cbcf1c1d
+
 
 class TestOpenAILanguageModelInference(parameterized.TestCase):
 
