# Copyright 2025 Google LLC.
#
# Licensed under the Apache License, Version 2.0 (the "License");
# you may not use this file except in compliance with the License.
# You may obtain a copy of the License at
#
#     http://www.apache.org/licenses/LICENSE-2.0
#
# Unless required by applicable law or agreed to in writing, software
# distributed under the License is distributed on an "AS IS" BASIS,
# WITHOUT WARRANTIES OR CONDITIONS OF ANY KIND, either express or implied.
# See the License for the specific language governing permissions and
# limitations under the License.

"""Ollama provider for LangExtract.

This provider enables using local Ollama models with LangExtract's extract() function.
No API key is required since Ollama runs locally on your machine.

Usage with extract():
    import langextract as lx
    from langextract.data import ExampleData, Extraction

    # Create an example for few-shot learning
    example = ExampleData(
        text="Marie Curie was a pioneering physicist and chemist.",
        extractions=[
            Extraction(
                extraction_class="person",
                extraction_text="Marie Curie",
                attributes={"name": "Marie Curie", "field": "physics and chemistry"}
            )
        ]
    )

    # Basic usage with Ollama
    result = lx.extract(
        text_or_documents="Isaac Asimov was a prolific science fiction writer.",
        model_id="gemma2:2b",
        prompt_description="Extract the person's name and field",
        examples=[example],
    )

Direct provider instantiation (when model ID conflicts with other providers):
    from langextract.providers.ollama import OllamaLanguageModel

    # Create Ollama provider directly
    model = OllamaLanguageModel(
        model_id="gemma2:2b",
        model_url="http://localhost:11434",  # optional, uses default if not specified
    )

    # Use with extract by passing the model instance
    result = lx.extract(
        text_or_documents="Your text here",
        model=model,  # Pass the model instance directly
        prompt_description="Extract information",
        examples=[example],
    )

Supported model ID formats:
    - Standard Ollama: llama3.2:1b, gemma2:2b, mistral:7b, qwen2.5:7b, etc.
    - Hugging Face style: meta-llama/Llama-3.2-1B-Instruct, google/gemma-2b, etc.

Prerequisites:
    1. Install Ollama: https://ollama.ai
    2. Pull the model: ollama pull gemma2:2b
    3. Ollama server will start automatically when you use extract()
"""
# pylint: disable=duplicate-code

from __future__ import annotations

import dataclasses
from typing import Any, Iterator, Mapping, Sequence
import warnings

import requests

# Import from core modules directly
from langextract.core import base_model
from langextract.core import exceptions
from langextract.core import schema
<<<<<<< HEAD
from langextract.core import types
=======
from langextract.core import types as core_types
>>>>>>> d14c7fd4
from langextract.providers import patterns
from langextract.providers import router

# Ollama defaults
_OLLAMA_DEFAULT_MODEL_URL = 'http://localhost:11434'
_DEFAULT_TEMPERATURE = 0.8
_DEFAULT_TIMEOUT = 120
_DEFAULT_KEEP_ALIVE = 5 * 60  # 5 minutes
_DEFAULT_NUM_CTX = 2048


@router.register(
    *patterns.OLLAMA_PATTERNS,
    priority=patterns.OLLAMA_PRIORITY,
)
@dataclasses.dataclass(init=False)
class OllamaLanguageModel(base_model.BaseLanguageModel):
  """Language model inference class using Ollama based host.

  Timeout can be set via constructor or passed through lx.extract():
    lx.extract(..., language_model_params={"timeout": 300})
  """

  _model: str
  _model_url: str
<<<<<<< HEAD
  format_type: types.FormatType = types.FormatType.JSON
=======
  format_type: core_types.FormatType = core_types.FormatType.JSON
>>>>>>> d14c7fd4
  _constraint: schema.Constraint = dataclasses.field(
      default_factory=schema.Constraint, repr=False, compare=False
  )
  _extra_kwargs: dict[str, Any] = dataclasses.field(
      default_factory=dict, repr=False, compare=False
  )

  @classmethod
  def get_schema_class(cls) -> type[schema.BaseSchema] | None:
    """Return the FormatModeSchema class for JSON output support.

    Returns:
      The FormatModeSchema class that enables JSON mode (non-strict).
    """
    return schema.FormatModeSchema

  def __init__(
      self,
      model_id: str,
      model_url: str = _OLLAMA_DEFAULT_MODEL_URL,
      base_url: str | None = None,  # Alias for model_url
<<<<<<< HEAD
      format_type: types.FormatType | None = None,
=======
      format_type: core_types.FormatType | None = None,
>>>>>>> d14c7fd4
      structured_output_format: str | None = None,  # Deprecated
      constraint: schema.Constraint = schema.Constraint(),
      timeout: int | None = None,
      **kwargs,
  ) -> None:
    """Initialize the Ollama language model.

    Args:
      model_id: The Ollama model ID to use.
      model_url: URL for Ollama server (legacy parameter).
      base_url: Alternative parameter name for Ollama server URL.
      format_type: Output format (JSON or YAML). Defaults to JSON.
      structured_output_format: DEPRECATED - use format_type instead.
      constraint: Schema constraints.
      timeout: Request timeout in seconds. Defaults to 120.
      **kwargs: Additional parameters.
    """
    self._requests = requests

    # Handle deprecated structured_output_format parameter
    if structured_output_format is not None:
      warnings.warn(
          "'structured_output_format' is deprecated and will be removed in "
          "v2.0.0. Use 'format_type' instead.",
          FutureWarning,
          stacklevel=2,
      )
      # Only use structured_output_format if format_type wasn't explicitly provided
      if format_type is None:
        format_type = (
<<<<<<< HEAD
            types.FormatType.JSON
            if structured_output_format == 'json'
            else types.FormatType.YAML
=======
            core_types.FormatType.JSON
            if structured_output_format == 'json'
            else core_types.FormatType.YAML
>>>>>>> d14c7fd4
        )

    fmt = kwargs.pop('format', None)
    if format_type is None and fmt in ('json', 'yaml'):
      format_type = (
<<<<<<< HEAD
          types.FormatType.JSON if fmt == 'json' else types.FormatType.YAML
=======
          core_types.FormatType.JSON
          if fmt == 'json'
          else core_types.FormatType.YAML
>>>>>>> d14c7fd4
      )

    # Default to JSON if neither parameter was provided
    if format_type is None:
<<<<<<< HEAD
      format_type = types.FormatType.JSON
=======
      format_type = core_types.FormatType.JSON
>>>>>>> d14c7fd4

    self._model = model_id
    # Support both model_url and base_url parameters
    self._model_url = base_url or model_url or _OLLAMA_DEFAULT_MODEL_URL
    self.format_type = format_type
    self._constraint = constraint
    super().__init__(constraint=constraint)
    if timeout is not None:
      kwargs['timeout'] = timeout
    self._extra_kwargs = kwargs or {}

  def infer(
      self, batch_prompts: Sequence[str], **kwargs
  ) -> Iterator[Sequence[types.ScoredOutput]]:
    """Runs inference on a list of prompts via Ollama's API.

    Args:
      batch_prompts: A list of string prompts.
      **kwargs: Additional generation params.

    Yields:
      Lists of ScoredOutputs.
    """
    combined_kwargs = self.merge_kwargs(kwargs)

    for prompt in batch_prompts:
      try:
        response = self._ollama_query(
            prompt=prompt,
            model=self._model,
            structured_output_format='json'
<<<<<<< HEAD
            if self.format_type == types.FormatType.JSON
=======
            if self.format_type == core_types.FormatType.JSON
>>>>>>> d14c7fd4
            else 'yaml',
            model_url=self._model_url,
            **combined_kwargs,
        )
        # No score for Ollama. Default to 1.0
        yield [types.ScoredOutput(score=1.0, output=response['response'])]
      except Exception as e:
        raise exceptions.InferenceRuntimeError(
            f'Ollama API error: {str(e)}', original=e
        ) from e

  def _ollama_query(
      self,
      prompt: str,
      model: str | None = None,
      temperature: float | None = None,
      seed: int | None = None,
      top_k: int | None = None,
      top_p: float | None = None,
      max_output_tokens: int | None = None,
      structured_output_format: str | None = None,
      system: str = '',
      raw: bool = False,
      model_url: str | None = None,
      timeout: int | None = None,
      keep_alive: int | None = None,
      num_threads: int | None = None,
      num_ctx: int | None = None,
      stop: str | list[str] | None = None,
      **kwargs,  # pylint: disable=unused-argument
  ) -> Mapping[str, Any]:
    """Sends a prompt to an Ollama model and returns the generated response.

    Note: This is a low-level method. Constructor timeout is only used when
    calling through infer(). Direct calls use the timeout parameter here.

    This function makes an HTTP POST request to the `/api/generate` endpoint of
    an Ollama server. It can optionally load the specified model first, generate
    a response (with or without streaming), then return a parsed JSON response.

    Args:
      prompt: The text prompt to send to the model.
      model: The name of the model to use. Defaults to self._model.
      temperature: Sampling temperature. Higher values produce more diverse
        output.
      seed: Seed for reproducible generation. If None, random seed is used.
      top_k: The top-K parameter for sampling.
      top_p: The top-P (nucleus) sampling parameter.
      max_output_tokens: Maximum tokens to generate. If None, the model's
        default is used.
      structured_output_format: If set to "json" or a JSON schema dict, requests
        structured outputs from the model. See Ollama documentation for details.
      system: A system prompt to override any system-level instructions.
      raw: If True, bypasses any internal prompt templating; you provide the
        entire raw prompt.
      model_url: The base URL for the Ollama server. Defaults to self._model_url.
      timeout: Timeout (in seconds) for the HTTP request. Defaults to 120.
      keep_alive: How long (in seconds) the model remains loaded after
        generation completes.
      num_threads: Number of CPU threads to use. If None, Ollama uses a default
        heuristic.
      num_ctx: Number of context tokens allowed. If None, uses model's default
        or config.
      stop: Stop sequences to halt generation. Can be a string or list of strings.
      **kwargs: Additional parameters passed through.

    Returns:
      A mapping (dictionary-like) containing the server's JSON response. For
      non-streaming calls, the `"response"` key typically contains the entire
      generated text.

    Raises:
      InferenceConfigError: If the server returns a 404 (model not found).
      InferenceRuntimeError: For any other HTTP errors, timeouts, or request
        exceptions.
    """
    model = model or self._model
    model_url = model_url or self._model_url
    if structured_output_format is None:
      structured_output_format = (
<<<<<<< HEAD
          'json' if self.format_type == types.FormatType.JSON else 'yaml'
=======
          'json' if self.format_type == core_types.FormatType.JSON else 'yaml'
>>>>>>> d14c7fd4
      )

    options: dict[str, Any] = {}
    if keep_alive is not None:
      options['keep_alive'] = keep_alive
    else:
      options['keep_alive'] = _DEFAULT_KEEP_ALIVE

    if seed is not None:
      options['seed'] = seed
    if temperature is not None:
      options['temperature'] = temperature
    else:
      options['temperature'] = _DEFAULT_TEMPERATURE
    if top_k is not None:
      options['top_k'] = top_k
    if top_p is not None:
      options['top_p'] = top_p
    if num_threads is not None:
      options['num_thread'] = num_threads
    if max_output_tokens is not None:
      options['num_predict'] = max_output_tokens
    if num_ctx is not None:
      options['num_ctx'] = num_ctx
    else:
      options['num_ctx'] = _DEFAULT_NUM_CTX

    api_url = model_url + '/api/generate'

    payload = {
        'model': model,
        'prompt': prompt,
        'system': system,
        'stream': False,
        'raw': raw,
        'format': structured_output_format,
        'options': options,
    }

    # Add stop sequences if provided (top-level in Ollama API)
    if stop is not None:
      payload['stop'] = stop

    request_timeout = timeout if timeout is not None else _DEFAULT_TIMEOUT

    try:
      response = self._requests.post(
          api_url,
          headers={
              'Content-Type': 'application/json',
              'Accept': 'application/json',
          },
          json=payload,
          timeout=request_timeout,
      )
    except self._requests.exceptions.RequestException as e:
      if isinstance(e, self._requests.exceptions.ReadTimeout):
        msg = (
            f'Ollama Model timed out (timeout={request_timeout},'
            f' num_threads={num_threads})'
        )
        raise exceptions.InferenceRuntimeError(
            msg, original=e, provider='Ollama'
        ) from e
      raise exceptions.InferenceRuntimeError(
          f'Ollama request failed: {str(e)}', original=e, provider='Ollama'
      ) from e

    response.encoding = 'utf-8'
    if response.status_code == 200:
      return response.json()
    if response.status_code == 404:
      raise exceptions.InferenceConfigError(
          f"Can't find Ollama {model}. Try: ollama run {model}"
      )
    else:
      msg = f'Bad status code from Ollama: {response.status_code}'
      raise exceptions.InferenceRuntimeError(msg, provider='Ollama')<|MERGE_RESOLUTION|>--- conflicted
+++ resolved
@@ -81,11 +81,7 @@
 from langextract.core import base_model
 from langextract.core import exceptions
 from langextract.core import schema
-<<<<<<< HEAD
-from langextract.core import types
-=======
 from langextract.core import types as core_types
->>>>>>> d14c7fd4
 from langextract.providers import patterns
 from langextract.providers import router
 
@@ -111,11 +107,7 @@
 
   _model: str
   _model_url: str
-<<<<<<< HEAD
-  format_type: types.FormatType = types.FormatType.JSON
-=======
   format_type: core_types.FormatType = core_types.FormatType.JSON
->>>>>>> d14c7fd4
   _constraint: schema.Constraint = dataclasses.field(
       default_factory=schema.Constraint, repr=False, compare=False
   )
@@ -137,11 +129,7 @@
       model_id: str,
       model_url: str = _OLLAMA_DEFAULT_MODEL_URL,
       base_url: str | None = None,  # Alias for model_url
-<<<<<<< HEAD
-      format_type: types.FormatType | None = None,
-=======
       format_type: core_types.FormatType | None = None,
->>>>>>> d14c7fd4
       structured_output_format: str | None = None,  # Deprecated
       constraint: schema.Constraint = schema.Constraint(),
       timeout: int | None = None,
@@ -172,36 +160,22 @@
       # Only use structured_output_format if format_type wasn't explicitly provided
       if format_type is None:
         format_type = (
-<<<<<<< HEAD
-            types.FormatType.JSON
-            if structured_output_format == 'json'
-            else types.FormatType.YAML
-=======
             core_types.FormatType.JSON
             if structured_output_format == 'json'
             else core_types.FormatType.YAML
->>>>>>> d14c7fd4
         )
 
     fmt = kwargs.pop('format', None)
     if format_type is None and fmt in ('json', 'yaml'):
       format_type = (
-<<<<<<< HEAD
-          types.FormatType.JSON if fmt == 'json' else types.FormatType.YAML
-=======
           core_types.FormatType.JSON
           if fmt == 'json'
           else core_types.FormatType.YAML
->>>>>>> d14c7fd4
       )
 
     # Default to JSON if neither parameter was provided
     if format_type is None:
-<<<<<<< HEAD
-      format_type = types.FormatType.JSON
-=======
       format_type = core_types.FormatType.JSON
->>>>>>> d14c7fd4
 
     self._model = model_id
     # Support both model_url and base_url parameters
@@ -215,7 +189,7 @@
 
   def infer(
       self, batch_prompts: Sequence[str], **kwargs
-  ) -> Iterator[Sequence[types.ScoredOutput]]:
+  ) -> Iterator[Sequence[core_types.ScoredOutput]]:
     """Runs inference on a list of prompts via Ollama's API.
 
     Args:
@@ -233,17 +207,13 @@
             prompt=prompt,
             model=self._model,
             structured_output_format='json'
-<<<<<<< HEAD
-            if self.format_type == types.FormatType.JSON
-=======
             if self.format_type == core_types.FormatType.JSON
->>>>>>> d14c7fd4
             else 'yaml',
             model_url=self._model_url,
             **combined_kwargs,
         )
         # No score for Ollama. Default to 1.0
-        yield [types.ScoredOutput(score=1.0, output=response['response'])]
+        yield [core_types.ScoredOutput(score=1.0, output=response['response'])]
       except Exception as e:
         raise exceptions.InferenceRuntimeError(
             f'Ollama API error: {str(e)}', original=e
@@ -318,11 +288,7 @@
     model_url = model_url or self._model_url
     if structured_output_format is None:
       structured_output_format = (
-<<<<<<< HEAD
-          'json' if self.format_type == types.FormatType.JSON else 'yaml'
-=======
           'json' if self.format_type == core_types.FormatType.JSON else 'yaml'
->>>>>>> d14c7fd4
       )
 
     options: dict[str, Any] = {}
