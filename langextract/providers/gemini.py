# Copyright 2025 Google LLC.
#
# Licensed under the Apache License, Version 2.0 (the "License");
# you may not use this file except in compliance with the License.
# You may obtain a copy of the License at
#
#     http://www.apache.org/licenses/LICENSE-2.0
#
# Unless required by applicable law or agreed to in writing, software
# distributed under the License is distributed on an "AS IS" BASIS,
# WITHOUT WARRANTIES OR CONDITIONS OF ANY KIND, either express or implied.
# See the License for the specific language governing permissions and
# limitations under the License.

"""Gemini provider for LangExtract."""
# pylint: disable=duplicate-code

from __future__ import annotations

import concurrent.futures
import dataclasses
from typing import Any, Final, Iterator, Sequence

from langextract.core import base_model
from langextract.core import data
from langextract.core import exceptions
from langextract.core import schema
<<<<<<< HEAD
from langextract.core import types
=======
from langextract.core import types as core_types
>>>>>>> d14c7fd4
from langextract.providers import patterns
from langextract.providers import router
from langextract.providers import schemas

_API_CONFIG_KEYS: Final[set[str]] = {
    'response_mime_type',
    'response_schema',
    'safety_settings',
    'system_instruction',
    'tools',
    'stop_sequences',
    'candidate_count',
}


@router.register(
    *patterns.GEMINI_PATTERNS,
    priority=patterns.GEMINI_PRIORITY,
)
@dataclasses.dataclass(init=False)
class GeminiLanguageModel(base_model.BaseLanguageModel):
  """Language model inference using Google's Gemini API with structured output."""

  model_id: str = 'gemini-2.5-flash'
  api_key: str | None = None
  gemini_schema: schemas.gemini.GeminiSchema | None = None
  format_type: data.FormatType = data.FormatType.JSON
  temperature: float = 0.0
  max_workers: int = 10
  fence_output: bool = False
  _extra_kwargs: dict[str, Any] = dataclasses.field(
      default_factory=dict, repr=False, compare=False
  )

  @classmethod
  def get_schema_class(cls) -> type[schema.BaseSchema] | None:
    """Return the GeminiSchema class for structured output support.

    Returns:
      The GeminiSchema class that supports strict schema constraints.
    """
    return schemas.gemini.GeminiSchema

  def apply_schema(self, schema_instance: schema.BaseSchema | None) -> None:
    """Apply a schema instance to this provider.

    Args:
      schema_instance: The schema instance to apply, or None to clear.
    """
    super().apply_schema(schema_instance)
    # Keep provider behavior consistent with legacy path
    if isinstance(schema_instance, schemas.gemini.GeminiSchema):
      self.gemini_schema = schema_instance

  def __init__(
      self,
      model_id: str = 'gemini-2.5-flash',
      api_key: str | None = None,
      gemini_schema: schemas.gemini.GeminiSchema | None = None,
      format_type: data.FormatType = data.FormatType.JSON,
      temperature: float = 0.0,
      max_workers: int = 10,
      fence_output: bool = False,
      **kwargs,
  ) -> None:
    """Initialize the Gemini language model.

    Args:
      model_id: The Gemini model ID to use.
      api_key: API key for Gemini service.
      gemini_schema: Optional schema for structured output.
      format_type: Output format (JSON or YAML).
      temperature: Sampling temperature.
      max_workers: Maximum number of parallel API calls.
      fence_output: Whether to wrap output in markdown fences (ignored,
        Gemini handles this based on schema).
      **kwargs: Additional Gemini API parameters. Only allowlisted keys are
        forwarded to the API (response_schema, response_mime_type, tools,
        safety_settings, stop_sequences, candidate_count, system_instruction).
        See https://ai.google.dev/api/generate-content for details.
    """
    try:
      # pylint: disable=import-outside-toplevel
      from google import genai
    except ImportError as e:
      raise exceptions.InferenceConfigError(
          'Failed to import google-genai. Reinstall: pip install langextract'
      ) from e

    self.model_id = model_id
    self.api_key = api_key
    self.gemini_schema = gemini_schema
    self.format_type = format_type
    self.temperature = temperature
    self.max_workers = max_workers
    self.fence_output = fence_output

    if not self.api_key:
      raise exceptions.InferenceConfigError('API key not provided.')

    self._client = genai.Client(api_key=self.api_key)

    super().__init__(
        constraint=schema.Constraint(constraint_type=schema.ConstraintType.NONE)
    )
    self._extra_kwargs = {
        k: v for k, v in (kwargs or {}).items() if k in _API_CONFIG_KEYS
    }

  def _process_single_prompt(
      self, prompt: str, config: dict
  ) -> types.ScoredOutput:
    """Process a single prompt and return a ScoredOutput."""
    try:
      # Apply stored kwargs that weren't already set in config
      for key, value in self._extra_kwargs.items():
        if key not in config and value is not None:
          config[key] = value

      if self.gemini_schema:
        # Structured output requires JSON format
        if self.format_type != data.FormatType.JSON:
          raise exceptions.InferenceConfigError(
              'Gemini structured output only supports JSON format. '
              'Set format_type=JSON or use_schema_constraints=False.'
          )
        config.setdefault('response_mime_type', 'application/json')
        config.setdefault('response_schema', self.gemini_schema.schema_dict)

      response = self._client.models.generate_content(
          model=self.model_id, contents=prompt, config=config
      )

      return types.ScoredOutput(score=1.0, output=response.text)

    except Exception as e:
      raise exceptions.InferenceRuntimeError(
          f'Gemini API error: {str(e)}', original=e
      ) from e

  def infer(
      self, batch_prompts: Sequence[str], **kwargs
  ) -> Iterator[Sequence[types.ScoredOutput]]:
    """Runs inference on a list of prompts via Gemini's API.

    Args:
      batch_prompts: A list of string prompts.
      **kwargs: Additional generation params (temperature, top_p, top_k, etc.)

    Yields:
      Lists of ScoredOutputs.
    """
    merged_kwargs = self.merge_kwargs(kwargs)

    config = {
        'temperature': merged_kwargs.get('temperature', self.temperature),
    }
    if 'max_output_tokens' in merged_kwargs:
      config['max_output_tokens'] = merged_kwargs['max_output_tokens']
    if 'top_p' in merged_kwargs:
      config['top_p'] = merged_kwargs['top_p']
    if 'top_k' in merged_kwargs:
      config['top_k'] = merged_kwargs['top_k']

    handled_keys = {'temperature', 'max_output_tokens', 'top_p', 'top_k'}
    for key, value in merged_kwargs.items():
      if (
          key not in handled_keys
          and key in _API_CONFIG_KEYS
          and value is not None
      ):
        config[key] = value

    # Use parallel processing for batches larger than 1
    if len(batch_prompts) > 1 and self.max_workers > 1:
      with concurrent.futures.ThreadPoolExecutor(
          max_workers=min(self.max_workers, len(batch_prompts))
      ) as executor:
        future_to_index = {
            executor.submit(
                self._process_single_prompt, prompt, config.copy()
            ): i
            for i, prompt in enumerate(batch_prompts)
        }

        results: list[types.ScoredOutput | None] = [None] * len(batch_prompts)
        for future in concurrent.futures.as_completed(future_to_index):
          index = future_to_index[future]
          try:
            results[index] = future.result()
          except Exception as e:
            raise exceptions.InferenceRuntimeError(
                f'Parallel inference error: {str(e)}', original=e
            ) from e

        for result in results:
          if result is None:
            raise exceptions.InferenceRuntimeError(
                'Failed to process one or more prompts'
            )
          yield [result]
    else:
      # Sequential processing for single prompt or worker
      for prompt in batch_prompts:
        result = self._process_single_prompt(prompt, config.copy())
        yield [result]  # pylint: disable=duplicate-code<|MERGE_RESOLUTION|>--- conflicted
+++ resolved
@@ -25,11 +25,7 @@
 from langextract.core import data
 from langextract.core import exceptions
 from langextract.core import schema
-<<<<<<< HEAD
-from langextract.core import types
-=======
 from langextract.core import types as core_types
->>>>>>> d14c7fd4
 from langextract.providers import patterns
 from langextract.providers import router
 from langextract.providers import schemas
@@ -141,7 +137,7 @@
 
   def _process_single_prompt(
       self, prompt: str, config: dict
-  ) -> types.ScoredOutput:
+  ) -> core_types.ScoredOutput:
     """Process a single prompt and return a ScoredOutput."""
     try:
       # Apply stored kwargs that weren't already set in config
@@ -163,7 +159,7 @@
           model=self.model_id, contents=prompt, config=config
       )
 
-      return types.ScoredOutput(score=1.0, output=response.text)
+      return core_types.ScoredOutput(score=1.0, output=response.text)
 
     except Exception as e:
       raise exceptions.InferenceRuntimeError(
@@ -172,7 +168,7 @@
 
   def infer(
       self, batch_prompts: Sequence[str], **kwargs
-  ) -> Iterator[Sequence[types.ScoredOutput]]:
+  ) -> Iterator[Sequence[core_types.ScoredOutput]]:
     """Runs inference on a list of prompts via Gemini's API.
 
     Args:
@@ -215,7 +211,9 @@
             for i, prompt in enumerate(batch_prompts)
         }
 
-        results: list[types.ScoredOutput | None] = [None] * len(batch_prompts)
+        results: list[core_types.ScoredOutput | None] = [None] * len(
+            batch_prompts
+        )
         for future in concurrent.futures.as_completed(future_to_index):
           index = future_to_index[future]
           try:
