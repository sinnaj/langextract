# Copyright 2025 Google LLC.
#
# Licensed under the Apache License, Version 2.0 (the "License");
# you may not use this file except in compliance with the License.
# You may obtain a copy of the License at
#
#     http://www.apache.org/licenses/LICENSE-2.0
#
# Unless required by applicable law or agreed to in writing, software
# distributed under the License is distributed on an "AS IS" BASIS,
# WITHOUT WARRANTIES OR CONDITIONS OF ANY KIND, either express or implied.
# See the License for the specific language governing permissions and
# limitations under the License.

"""Main extraction API for LangExtract."""

from __future__ import annotations

from collections.abc import Iterable
import typing
from typing import cast
import warnings

from langextract import annotation
from langextract import factory
from langextract import io
from langextract import prompt_validation as pv
from langextract import prompting
from langextract import resolver
from langextract.core import data


def extract(
    text_or_documents: typing.Any,
    prompt_description: str | None = None,
    examples: typing.Sequence[typing.Any] | None = None,
    model_id: str = "gemini-2.5-flash",
    api_key: str | None = None,
    language_model_type: typing.Type[typing.Any] | None = None,
    format_type: typing.Any = None,
    max_char_buffer: int = 1000,
    temperature: float | None = None,
    fence_output: bool | None = None,
    use_schema_constraints: bool = True,
    batch_length: int = 10,
    max_workers: int = 10,
    additional_context: str | None = None,
    resolver_params: dict | None = None,
    language_model_params: dict | None = None,
    debug: bool = False,
    model_url: str | None = None,
    extraction_passes: int = 1,
    config: typing.Any = None,
    model: typing.Any = None,
    *,
    fetch_urls: bool = True,
    prompt_validation_level: pv.PromptValidationLevel = pv.PromptValidationLevel.WARNING,
    prompt_validation_strict: bool = False,
<<<<<<< HEAD
=======
    show_progress: bool = True,
>>>>>>> cbcf1c1d
) -> typing.Any:
  """Extracts structured information from text.

  Retrieves structured information from the provided text or documents using a
  language model based on the instructions in prompt_description and guided by
  examples. Supports sequential extraction passes to improve recall at the cost
  of additional API calls.

  Args:
      text_or_documents: The source text to extract information from, a URL to
        download text from (starting with http:// or https:// when fetch_urls
        is True), or an iterable of Document objects.
      prompt_description: Instructions for what to extract from the text.
      examples: List of ExampleData objects to guide the extraction.
      api_key: API key for Gemini or other LLM services (can also use
        environment variable LANGEXTRACT_API_KEY). Cost considerations: Most
        APIs charge by token volume. Smaller max_char_buffer values increase the
        number of API calls, while extraction_passes > 1 reprocesses tokens
        multiple times. Note that max_workers improves processing speed without
        additional token costs. Refer to your API provider's pricing details and
        monitor usage with small test runs to estimate costs.
      model_id: The model ID to use for extraction (e.g., 'gemini-2.5-flash').
        If your model ID is not recognized or you need to use a custom provider,
        use the 'config' parameter with factory.ModelConfig to specify the
        provider explicitly.
      language_model_type: [DEPRECATED] The type of language model to use for
        inference. Warning triggers when value differs from the legacy default
        (GeminiLanguageModel). This parameter will be removed in v2.0.0. Use
        the model, config, or model_id parameters instead.
      format_type: The format type for the output (JSON or YAML).
      max_char_buffer: Max number of characters for inference.
      temperature: The sampling temperature for generation. When None (default),
        uses the model's default temperature. Set to 0.0 for deterministic output
        or higher values for more variation.
      fence_output: Whether to expect/generate fenced output (```json or
        ```yaml). When True, the model is prompted to generate fenced output and
        the resolver expects it. When False, raw JSON/YAML is expected. When None,
        automatically determined based on provider schema capabilities: if a schema
        is applied and supports_strict_mode is True, defaults to False; otherwise
        True. If your model utilizes schema constraints, this can generally be set
        to False unless the constraint also accounts for code fence delimiters.
      use_schema_constraints: Whether to generate schema constraints for models.
        For supported models, this enables structured outputs. Defaults to True.
      batch_length: Number of text chunks processed per batch. Higher values
        enable greater parallelization when batch_length >= max_workers.
        Defaults to 10.
      max_workers: Maximum parallel workers for concurrent processing. Effective
        parallelization is limited by min(batch_length, max_workers). Supported
        by Gemini models. Defaults to 10.
      additional_context: Additional context to be added to the prompt during
        inference.
      resolver_params: Parameters for the `resolver.Resolver`, which parses the
        raw language model output string (e.g., extracting JSON from ```json ...
        ``` blocks) into structured `data.Extraction` objects. This dictionary
        overrides default settings. Keys include: - 'fence_output' (bool):
        Whether to expect fenced output. - 'extraction_index_suffix' (str |
        None): Suffix for keys indicating extraction order. Default is None
        (order by appearance). - 'extraction_attributes_suffix' (str | None):
        Suffix for keys containing extraction attributes. Default is
        "_attributes". Additional alignment parameters can be included:
        'enable_fuzzy_alignment' (bool): Whether to use fuzzy matching if exact
        matching fails. Disabling this can improve performance but may reduce
        recall. Default is True. 'fuzzy_alignment_threshold' (float): Minimum
        token overlap ratio for fuzzy match (0.0-1.0). Default is 0.75.
        'accept_match_lesser' (bool): Whether to accept partial exact matches.
        Default is True.
      language_model_params: Additional parameters for the language model.
      debug: Whether to enable debug logging. When True, enables detailed logging
        of function calls, arguments, return values, and timing for the langextract
        namespace. Note: Debug logging remains enabled for the process once activated.
      model_url: Endpoint URL for self-hosted or on-prem models. Only forwarded
        when the selected `language_model_type` accepts this argument.
      extraction_passes: Number of sequential extraction attempts to improve
        recall and find additional entities. Defaults to 1 (standard single
        extraction). When > 1, the system performs multiple independent
        extractions and merges non-overlapping results (first extraction wins
        for overlaps). WARNING: Each additional pass reprocesses tokens,
        potentially increasing API costs. For example, extraction_passes=3
        reprocesses tokens 3x.
      config: Model configuration to use for extraction. Takes precedence over
        model_id, api_key, and language_model_type parameters. When both model
        and config are provided, model takes precedence.
      model: Pre-configured language model to use for extraction. Takes
        precedence over all other parameters including config.
      fetch_urls: Whether to automatically download content when the input is a
        URL string. When True (default), strings starting with http:// or
        https:// are fetched. When False, all strings are treated as literal
        text to analyze. This is a keyword-only parameter.
      prompt_validation_level: Controls pre-flight alignment checks on few-shot
        examples. OFF skips validation, WARNING logs issues but continues, ERROR
        raises on failures. Defaults to WARNING.
      prompt_validation_strict: When True and prompt_validation_level is ERROR,
        raises on non-exact matches (MATCH_FUZZY, MATCH_LESSER). Defaults to False.
<<<<<<< HEAD
=======
      show_progress: Whether to show progress bar during extraction. Defaults to True.
>>>>>>> cbcf1c1d

  Returns:
      An AnnotatedDocument with the extracted information when input is a
      string or URL, or an iterable of AnnotatedDocuments when input is an
      iterable of Documents.

  Raises:
      ValueError: If examples is None or empty.
      ValueError: If no API key is provided or found in environment variables.
      requests.RequestException: If URL download fails.
      pv.PromptAlignmentError: If validation fails in ERROR mode.
  """
  if not examples:
    raise ValueError(
        "Examples are required for reliable extraction. Please provide at least"
        " one ExampleData object with sample extractions."
    )

  if prompt_validation_level is not pv.PromptValidationLevel.OFF:
    report = pv.validate_prompt_alignment(
        examples=examples,
        aligner=resolver.WordAligner(),
        policy=pv.AlignmentPolicy(),
    )
    pv.handle_alignment_report(
        report,
        level=prompt_validation_level,
        strict_non_exact=prompt_validation_strict,
    )

  if debug:
    # pylint: disable=import-outside-toplevel
    from langextract.core import debug_utils

    debug_utils.configure_debug_logging()

  if format_type is None:
    format_type = data.FormatType.JSON

  if max_workers is not None and batch_length < max_workers:
    warnings.warn(
        f"batch_length ({batch_length}) < max_workers ({max_workers}). "
        f"Only {batch_length} workers will be used. "
        "Set batch_length >= max_workers for optimal parallelization.",
        UserWarning,
    )

  if (
      fetch_urls
      and isinstance(text_or_documents, str)
      and io.is_url(text_or_documents)
  ):
    text_or_documents = io.download_text_from_url(text_or_documents)

  prompt_template = prompting.PromptTemplateStructured(
      description=prompt_description
  )
  prompt_template.examples.extend(examples)

  language_model = None

  if model:
    language_model = model
    if fence_output is not None:
      language_model.set_fence_output(fence_output)
    if use_schema_constraints:
      warnings.warn(
          "'use_schema_constraints' is ignored when 'model' is provided. "
          "The model should already be configured with schema constraints.",
          UserWarning,
          stacklevel=2,
      )
  elif config:
    if use_schema_constraints:
      warnings.warn(
          "With 'config', schema constraints are still applied via examples. "
          "Or pass explicit schema in config.provider_kwargs.",
          UserWarning,
          stacklevel=2,
      )

    language_model = factory.create_model(
        config=config,
        examples=prompt_template.examples if use_schema_constraints else None,
        use_schema_constraints=use_schema_constraints,
        fence_output=fence_output,
    )
  else:
    if language_model_type is not None:
      warnings.warn(
          "'language_model_type' is deprecated and will be removed in v2.0.0. "
          "Use model, config, or model_id parameters instead.",
          FutureWarning,
          stacklevel=2,
      )

    base_lm_kwargs: dict[str, typing.Any] = {
        "api_key": api_key,
        "format_type": format_type,
        "temperature": temperature,
        "model_url": model_url,
        "base_url": model_url,
        "max_workers": max_workers,
    }

    # TODO(v2.0.0): Remove gemini_schema parameter
    if "gemini_schema" in (language_model_params or {}):
      warnings.warn(
          "'gemini_schema' is deprecated. Schema constraints are now "
          "automatically handled. This parameter will be ignored.",
          FutureWarning,
          stacklevel=2,
      )
      language_model_params = dict(language_model_params or {})
      language_model_params.pop("gemini_schema", None)

    base_lm_kwargs.update(language_model_params or {})
    filtered_kwargs = {k: v for k, v in base_lm_kwargs.items() if v is not None}

    config = factory.ModelConfig(
        model_id=model_id, provider_kwargs=filtered_kwargs
    )

    language_model = factory.create_model(
        config=config,
        examples=prompt_template.examples if use_schema_constraints else None,
        use_schema_constraints=use_schema_constraints,
        fence_output=fence_output,
    )

  fence_output = language_model.requires_fence_output

  resolver_defaults = {
      "fence_output": fence_output,
      "format_type": format_type,
      "extraction_attributes_suffix": "_attributes",
      "extraction_index_suffix": None,
  }
  resolver_defaults.update(resolver_params or {})

  effective_params = dict(resolver_defaults)

  alignment_kwargs = {}
  for key in resolver.ALIGNMENT_PARAM_KEYS:
    val = effective_params.pop(key, None)
    if val is not None:
      alignment_kwargs[key] = val

  try:
    res = resolver.Resolver(**effective_params)
  except TypeError as e:
    msg = str(e)
    if (
        "unexpected keyword argument" in msg
        or "got an unexpected keyword argument" in msg
    ):
      raise TypeError(
          f"Unknown key in resolver_params; check spelling: {e}"
      ) from e
    raise

  annotator = annotation.Annotator(
      language_model=language_model,
      prompt_template=prompt_template,
      format_type=format_type,
      fence_output=fence_output,
  )

  if isinstance(text_or_documents, str):
    return annotator.annotate_text(
        text=text_or_documents,
        resolver=res,
        max_char_buffer=max_char_buffer,
        batch_length=batch_length,
        additional_context=additional_context,
        debug=debug,
        extraction_passes=extraction_passes,
        show_progress=show_progress,
        max_workers=max_workers,
        **alignment_kwargs,
    )
  else:
    documents = cast(Iterable[data.Document], text_or_documents)
    return annotator.annotate_documents(
        documents=documents,
        resolver=res,
        max_char_buffer=max_char_buffer,
        batch_length=batch_length,
        debug=debug,
        extraction_passes=extraction_passes,
        show_progress=show_progress,
        max_workers=max_workers,
        **alignment_kwargs,
    )<|MERGE_RESOLUTION|>--- conflicted
+++ resolved
@@ -56,10 +56,7 @@
     fetch_urls: bool = True,
     prompt_validation_level: pv.PromptValidationLevel = pv.PromptValidationLevel.WARNING,
     prompt_validation_strict: bool = False,
-<<<<<<< HEAD
-=======
     show_progress: bool = True,
->>>>>>> cbcf1c1d
 ) -> typing.Any:
   """Extracts structured information from text.
 
@@ -153,10 +150,7 @@
         raises on failures. Defaults to WARNING.
       prompt_validation_strict: When True and prompt_validation_level is ERROR,
         raises on non-exact matches (MATCH_FUZZY, MATCH_LESSER). Defaults to False.
-<<<<<<< HEAD
-=======
       show_progress: Whether to show progress bar during extraction. Defaults to True.
->>>>>>> cbcf1c1d
 
   Returns:
       An AnnotatedDocument with the extracted information when input is a
