# Copyright 2025 Google LLC.
#
# Licensed under the Apache License, Version 2.0 (the "License");
# you may not use this file except in compliance with the License.
# You may obtain a copy of the License at
#
#     http://www.apache.org/licenses/LICENSE-2.0
#
# Unless required by applicable law or agreed to in writing, software
# distributed under the License is distributed on an "AS IS" BASIS,
# WITHOUT WARRANTIES OR CONDITIONS OF ANY KIND, either express or implied.
# See the License for the specific language governing permissions and
# limitations under the License.

"""Provides functionality for annotating medical text using a language model.

The annotation process involves tokenizing the input text, generating prompts
for the language model, and resolving the language model's output into
structured annotations.

Usage example:
    annotator = Annotator(language_model, prompt_template)
    annotated_documents = annotator.annotate_documents(documents, resolver)
"""

from collections.abc import Iterable, Iterator
import itertools
import time

from absl import logging

from langextract import chunking
from langextract import progress
from langextract import prompting
from langextract import resolver as resolver_lib
from langextract.core import base_model
from langextract.core import data
from langextract.core import exceptions

ATTRIBUTE_SUFFIX = "_attributes"


class DocumentRepeatError(exceptions.LangExtractError):
  """Exception raised when identical document ids are present."""


def _merge_non_overlapping_extractions(
    all_extractions: list[Iterable[data.Extraction]],
) -> list[data.Extraction]:
  """Merges extractions from multiple extraction passes.

  When extractions from different passes overlap in their character positions,
  the extraction from the earlier pass is kept (first-pass wins strategy).
  Only non-overlapping extractions from later passes are added to the result.

  Args:
    all_extractions: List of extraction iterables from different sequential
      extraction passes, ordered by pass number.

  Returns:
    List of merged extractions with overlaps resolved in favor of earlier
    passes.
  """
  if not all_extractions:
    return []

  if len(all_extractions) == 1:
    return list(all_extractions[0])

  merged_extractions = list(all_extractions[0])

  for pass_extractions in all_extractions[1:]:
    for extraction in pass_extractions:
      overlaps = False
      if extraction.char_interval is not None:
        for existing_extraction in merged_extractions:
          if existing_extraction.char_interval is not None:
            if _extractions_overlap(extraction, existing_extraction):
              overlaps = True
              break

      if not overlaps:
        merged_extractions.append(extraction)

  return merged_extractions


def _extractions_overlap(
    extraction1: data.Extraction, extraction2: data.Extraction
) -> bool:
  """Checks if two extractions overlap based on their character intervals.

  Args:
    extraction1: First extraction to compare.
    extraction2: Second extraction to compare.

  Returns:
    True if the extractions overlap, False otherwise.
  """
  if extraction1.char_interval is None or extraction2.char_interval is None:
    return False

  start1, end1 = (
      extraction1.char_interval.start_pos,
      extraction1.char_interval.end_pos,
  )
  start2, end2 = (
      extraction2.char_interval.start_pos,
      extraction2.char_interval.end_pos,
  )

  if start1 is None or end1 is None or start2 is None or end2 is None:
    return False

  # Two intervals overlap if one starts before the other ends
  return start1 < end2 and start2 < end1


def _document_chunk_iterator(
    documents: Iterable[data.Document],
    max_char_buffer: int,
    restrict_repeats: bool = True,
) -> Iterator[chunking.TextChunk]:
  """Iterates over documents to yield text chunks along with the document ID.

  Args:
    documents: A sequence of Document objects.
    max_char_buffer: The maximum character buffer size for the ChunkIterator.
    restrict_repeats: Whether to restrict the same document id from being
      visited more than once.

  Yields:
    TextChunk containing document ID for a corresponding document.

  Raises:
    DocumentRepeatError: If restrict_repeats is True and the same document ID
      is visited more than once. Valid documents prior to the error will be
      returned.
  """
  visited_ids = set()
  for document in documents:
    tokenized_text = document.tokenized_text
    document_id = document.document_id
    if restrict_repeats and document_id in visited_ids:
      raise DocumentRepeatError(
          f"Document id {document_id} is already visited."
      )
    chunk_iter = chunking.ChunkIterator(
        text=tokenized_text,
        max_char_buffer=max_char_buffer,
        document=document,
    )
    visited_ids.add(document_id)

    yield from chunk_iter


class Annotator:
  """Annotates documents with extractions using a language model."""

  def __init__(
      self,
      language_model: base_model.BaseLanguageModel,
      prompt_template: prompting.PromptTemplateStructured,
      format_type: data.FormatType = data.FormatType.YAML,
      attribute_suffix: str = ATTRIBUTE_SUFFIX,
      fence_output: bool = False,
  ):
    """Initializes Annotator.

    Args:
      language_model: Model which performs language model inference.
      prompt_template: Structured prompt template where the answer is expected
        to be formatted text (YAML or JSON).
      format_type: The format type for the output (YAML or JSON).
      attribute_suffix: Suffix to append to attribute keys in the output.
      fence_output: Whether to expect/generate fenced output (```json or
        ```yaml). When True, the model is prompted to generate fenced output and
        the resolver expects it. When False, raw JSON/YAML is expected. Defaults
        to True.
    """
    self._language_model = language_model
    self._prompt_generator = prompting.QAPromptGenerator(
        prompt_template,
        format_type=format_type,
        attribute_suffix=attribute_suffix,
        fence_output=fence_output,
    )

    logging.debug(
        "Initialized Annotator with prompt:\n%s", self._prompt_generator
    )

  def annotate_documents(
      self,
      documents: Iterable[data.Document],
      resolver: resolver_lib.AbstractResolver = resolver_lib.Resolver(
          format_type=data.FormatType.YAML,
      ),
      max_char_buffer: int = 200,
      batch_length: int = 1,
      debug: bool = True,
      extraction_passes: int = 1,
      show_progress: bool = True,
      **kwargs,
  ) -> Iterator[data.AnnotatedDocument]:
    """Annotates a sequence of documents with NLP extractions.

      Breaks documents into chunks, processes them into prompts and performs
      batched inference, mapping annotated extractions back to the original
      document. Batch processing is determined by batch_length, and can operate
      across documents for optimized throughput.

    Args:
      documents: Documents to annotate. Each document is expected to have a
        unique document_id.
      resolver: Resolver to use for extracting information from text.
      max_char_buffer: Max number of characters that we can run inference on.
        The text will be broken into chunks up to this length.
      batch_length: Number of chunks to process in a single batch.
      debug: Whether to populate debug fields.
      extraction_passes: Number of sequential extraction attempts to improve
        recall by finding additional entities. Defaults to 1, which performs
        standard single extraction.
        Values > 1 reprocess tokens multiple times, potentially increasing
        costs with the potential for a more thorough extraction.
      show_progress: Whether to show progress bar. Defaults to True.
      **kwargs: Additional arguments passed to LanguageModel.infer and Resolver.

    Yields:
      Resolved annotations from input documents.

    Raises:
      ValueError: If there are no scored outputs during inference.
    """

    if extraction_passes == 1:
      yield from self._annotate_documents_single_pass(
          documents,
          resolver,
          max_char_buffer,
          batch_length,
          debug,
          show_progress,
          **kwargs,
      )
    else:
      yield from self._annotate_documents_sequential_passes(
          documents,
          resolver,
          max_char_buffer,
          batch_length,
          debug,
          extraction_passes,
          show_progress,
          **kwargs,
      )

  def _annotate_documents_single_pass(
      self,
      documents: Iterable[data.Document],
      resolver: resolver_lib.AbstractResolver,
      max_char_buffer: int,
      batch_length: int,
      debug: bool,
      show_progress: bool = True,
      **kwargs,
  ) -> Iterator[data.AnnotatedDocument]:
    """Single-pass annotation logic (original implementation)."""

    logging.info("Starting document annotation.")
    doc_iter, doc_iter_for_chunks = itertools.tee(documents, 2)
    curr_document = next(doc_iter, None)
    if curr_document is None:
      logging.warning("No documents to process.")
      return

    annotated_extractions: list[data.Extraction] = []
    chunk_iter = _document_chunk_iterator(doc_iter_for_chunks, max_char_buffer)

    batches = chunking.make_batches_of_textchunk(chunk_iter, batch_length)

    model_info = progress.get_model_info(self._language_model)

    progress_bar = progress.create_extraction_progress_bar(
        batches, model_info=model_info, disable=not show_progress
    )

    chars_processed = 0

    for index, batch in enumerate(progress_bar):
      logging.info("Processing batch %d with length %d", index, len(batch))

      batch_prompts: list[str] = []
      for text_chunk in batch:
        batch_prompts.append(
            self._prompt_generator.render(
                question=text_chunk.chunk_text,
                additional_context=text_chunk.additional_context,
            )
        )

      # Show what we're currently processing
      if debug and progress_bar:
        batch_size = sum(len(chunk.chunk_text) for chunk in batch)
        desc = progress.format_extraction_progress(
            model_info,
            current_chars=batch_size,
            processed_chars=chars_processed,
        )
        progress_bar.set_description(desc)

      batch_scored_outputs = self._language_model.infer(
          batch_prompts=batch_prompts,
          **kwargs,
      )

      # Update total processed
      if debug:
        for chunk in batch:
          if chunk.document_text:
            char_interval = chunk.char_interval
            chars_processed += char_interval.end_pos - char_interval.start_pos

        # Update progress bar with final processed count
        if progress_bar:
          batch_size = sum(len(chunk.chunk_text) for chunk in batch)
          desc = progress.format_extraction_progress(
              model_info,
              current_chars=batch_size,
              processed_chars=chars_processed,
          )
          progress_bar.set_description(desc)

      for text_chunk, scored_outputs in zip(batch, batch_scored_outputs):
        logging.debug("Processing chunk: %s", text_chunk)
        if not scored_outputs:
          logging.error(
              "No scored outputs for chunk with ID %s.", text_chunk.document_id
          )
          raise exceptions.InferenceOutputError(
              "No scored outputs from language model."
          )
        while curr_document.document_id != text_chunk.document_id:
          logging.info(
              "Completing annotation for document ID %s.",
              curr_document.document_id,
          )
          annotated_doc = data.AnnotatedDocument(
              document_id=curr_document.document_id,
              extractions=annotated_extractions,
              text=curr_document.text,
          )
          yield annotated_doc
          annotated_extractions.clear()

          curr_document = next(doc_iter, None)
          assert curr_document is not None, (
              f"Document should be defined for {text_chunk} per"
              " _document_chunk_iterator(...) specifications."
          )

        top_inference_result = scored_outputs[0].output
        logging.debug("Top inference result: %s", top_inference_result)

        annotated_chunk_extractions = resolver.resolve(
            top_inference_result, debug=debug, **kwargs
        )
        chunk_text = text_chunk.chunk_text
        token_offset = text_chunk.token_interval.start_index
        char_offset = text_chunk.char_interval.start_pos

        aligned_extractions = resolver.align(
            annotated_chunk_extractions,
            chunk_text,
            token_offset,
            char_offset,
            **kwargs,
        )

        annotated_extractions.extend(aligned_extractions)

    progress_bar.close()

    if debug:
      progress.print_extraction_complete()

    if curr_document is not None:
      logging.info(
          "Finalizing annotation for document ID %s.", curr_document.document_id
      )
      annotated_doc = data.AnnotatedDocument(
          document_id=curr_document.document_id,
          extractions=annotated_extractions,
          text=curr_document.text,
      )

      yield annotated_doc

    logging.info("Document annotation completed.")

  def _annotate_documents_sequential_passes(
      self,
      documents: Iterable[data.Document],
      resolver: resolver_lib.AbstractResolver,
      max_char_buffer: int,
      batch_length: int,
      debug: bool,
      extraction_passes: int,
      show_progress: bool = True,
      **kwargs,
  ) -> Iterator[data.AnnotatedDocument]:
    """Sequential extraction passes logic for improved recall."""

    logging.info(
        "Starting sequential extraction passes for improved recall with %d"
        " passes.",
        extraction_passes,
    )

    document_list = list(documents)

    document_extractions_by_pass: dict[str, list[list[data.Extraction]]] = {}
    document_texts: dict[str, str] = {}

    for pass_num in range(extraction_passes):
      logging.info(
          "Starting extraction pass %d of %d", pass_num + 1, extraction_passes
      )

      for annotated_doc in self._annotate_documents_single_pass(
          document_list,
          resolver,
          max_char_buffer,
          batch_length,
          debug=(debug and pass_num == 0),
          show_progress=show_progress if pass_num == 0 else False,
          **kwargs,
      ):
        doc_id = annotated_doc.document_id

        if doc_id not in document_extractions_by_pass:
          document_extractions_by_pass[doc_id] = []
          document_texts[doc_id] = annotated_doc.text or ""

        document_extractions_by_pass[doc_id].append(
            annotated_doc.extractions or []
        )

    for doc_id, all_pass_extractions in document_extractions_by_pass.items():
      merged_extractions = _merge_non_overlapping_extractions(
          all_pass_extractions
      )

      if debug:
        total_extractions = sum(
            len(extractions) for extractions in all_pass_extractions
        )
        logging.info(
            "Document %s: Merged %d extractions from %d passes into "
            "%d non-overlapping extractions.",
            doc_id,
            total_extractions,
            extraction_passes,
            len(merged_extractions),
        )

      yield data.AnnotatedDocument(
          document_id=doc_id,
          extractions=merged_extractions,
          text=document_texts[doc_id],
      )

    logging.info("Sequential extraction passes completed.")

  def annotate_text(
      self,
      text: str,
      resolver: resolver_lib.AbstractResolver = resolver_lib.Resolver(
          format_type=data.FormatType.YAML,
      ),
      max_char_buffer: int = 200,
      batch_length: int = 1,
      additional_context: str | None = None,
      debug: bool = True,
      extraction_passes: int = 1,
      show_progress: bool = True,
      **kwargs,
  ) -> data.AnnotatedDocument:
    """Annotates text with NLP extractions for text input.

    Args:
      text: Source text to annotate.
      resolver: Resolver to use for extracting information from text.
      max_char_buffer: Max number of characters that we can run inference on.
        The text will be broken into chunks up to this length.
      batch_length: Number of chunks to process in a single batch.
      additional_context: Additional context to supplement prompt instructions.
      debug: Whether to populate debug fields.
      extraction_passes: Number of sequential extraction passes to improve
        recall by finding additional entities. Defaults to 1, which performs
        standard single extraction. Values > 1 reprocess tokens multiple times,
        potentially increasing costs.
<<<<<<< HEAD
=======
      show_progress: Whether to show progress bar. Defaults to True.
>>>>>>> cbcf1c1d
      **kwargs: Additional arguments for inference and resolver_lib.

    Returns:
      Resolved annotations from text for document.
    """
    start_time = time.time() if debug else None

    documents = [
        data.Document(
            text=text,
            document_id=None,
            additional_context=additional_context,
        )
    ]

    annotations = list(
        self.annotate_documents(
            documents,
            resolver,
            max_char_buffer,
            batch_length,
            debug,
            extraction_passes,
            show_progress,
            **kwargs,
        )
    )
    assert (
        len(annotations) == 1
    ), f"Expected 1 annotation but got {len(annotations)} annotations."

    if debug and annotations[0].extractions:
      elapsed_time = time.time() - start_time if start_time else None
      num_extractions = len(annotations[0].extractions)
      unique_classes = len(
          set(e.extraction_class for e in annotations[0].extractions)
      )
      num_chunks = len(text) // max_char_buffer + (
          1 if len(text) % max_char_buffer else 0
      )

      progress.print_extraction_summary(
          num_extractions,
          unique_classes,
          elapsed_time=elapsed_time,
          chars_processed=len(text),
          num_chunks=num_chunks,
      )

    return data.AnnotatedDocument(
        document_id=annotations[0].document_id,
        extractions=annotations[0].extractions,
        text=annotations[0].text,
    )<|MERGE_RESOLUTION|>--- conflicted
+++ resolved
@@ -501,10 +501,7 @@
         recall by finding additional entities. Defaults to 1, which performs
         standard single extraction. Values > 1 reprocess tokens multiple times,
         potentially increasing costs.
-<<<<<<< HEAD
-=======
       show_progress: Whether to show progress bar. Defaults to True.
->>>>>>> cbcf1c1d
       **kwargs: Additional arguments for inference and resolver_lib.
 
     Returns:
