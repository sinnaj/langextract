--- conflicted
+++ resolved
@@ -198,15 +198,7 @@
 # Save and visualize the results
 lx.io.save_annotated_documents(
     [result],
-<<<<<<< HEAD
-<<<<<<< HEAD
-    output_name="medical_ner_extraction.jsonl",
-=======
     output_name="medical_relationship_extraction.jsonl",
->>>>>>> upstream/main
-=======
-    output_name="medical_relationship_extraction.jsonl",
->>>>>>> cbcf1c1d
     output_dir="."
 )
 
