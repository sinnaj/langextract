<p align="center">
  <a href="https://github.com/google/langextract">
    <img src="https://raw.githubusercontent.com/google/langextract/main/docs/_static/logo.svg" alt="LangExtract Logo" width="128" />
  </a>
</p>

# LangExtract

[![PyPI version](https://img.shields.io/pypi/v/langextract.svg)](https://pypi.org/project/langextract/)
[![GitHub stars](https://img.shields.io/github/stars/google/langextract.svg?style=social&label=Star)](https://github.com/google/langextract)
![Tests](https://github.com/google/langextract/actions/workflows/ci.yaml/badge.svg)
[![DOI](https://zenodo.org/badge/DOI/10.5281/zenodo.17015089.svg)](https://doi.org/10.5281/zenodo.17015089)

## Table of Contents

- [Introduction](#introduction)
- [Why LangExtract?](#why-langextract)
- [Quick Start](#quick-start)
- [Installation](#installation)
- [API Key Setup for Cloud Models](#api-key-setup-for-cloud-models)
- [Adding Custom Model Providers](#adding-custom-model-providers)
- [Using OpenAI Models](#using-openai-models)
- [Using Local LLMs with Ollama](#using-local-llms-with-ollama)
- [More Examples](#more-examples)
  - [*Romeo and Juliet* Full Text Extraction](#romeo-and-juliet-full-text-extraction)
  - [Medication Extraction](#medication-extraction)
  - [Radiology Report Structuring: RadExtract](#radiology-report-structuring-radextract)
- [Community Providers](#community-providers)
- [Contributing](#contributing)
- [Testing](#testing)
- [Disclaimer](#disclaimer)

## Introduction

LangExtract is a Python library that uses LLMs to extract structured information from unstructured text documents based on user-defined instructions. It processes materials such as clinical notes or reports, identifying and organizing key details while ensuring the extracted data corresponds to the source text.

## Why LangExtract?

1.  **Precise Source Grounding:** Maps every extraction to its exact location in the source text, enabling visual highlighting for easy traceability and verification.
2.  **Reliable Structured Outputs:** Enforces a consistent output schema based on your few-shot examples, leveraging controlled generation in supported models like Gemini to guarantee robust, structured results.
3.  **Optimized for Long Documents:** Overcomes the "needle-in-a-haystack" challenge of large document extraction by using an optimized strategy of text chunking, parallel processing, and multiple passes for higher recall.
4.  **Interactive Visualization:** Instantly generates a self-contained, interactive HTML file to visualize and review thousands of extracted entities in their original context.
5.  **Flexible LLM Support:** Supports your preferred models, from cloud-based LLMs like the Google Gemini family to local open-source models via the built-in Ollama interface.
6.  **Adaptable to Any Domain:** Define extraction tasks for any domain using just a few examples. LangExtract adapts to your needs without requiring any model fine-tuning.
7.  **Leverages LLM World Knowledge:** Utilize precise prompt wording and few-shot examples to influence how the extraction task may utilize LLM knowledge. The accuracy of any inferred information and its adherence to the task specification are contingent upon the selected LLM, the complexity of the task, the clarity of the prompt instructions, and the nature of the prompt examples.

## Quick Start

> **Note:** Using cloud-hosted models like Gemini requires an API key. See the [API Key Setup](#api-key-setup-for-cloud-models) section for instructions on how to get and configure your key.

Extract structured information with just a few lines of code.

### 1. Define Your Extraction Task

First, create a prompt that clearly describes what you want to extract. Then, provide a high-quality example to guide the model.

```python
import langextract as lx
import textwrap

# 1. Define the prompt and extraction rules
prompt = textwrap.dedent("""\
    Extract characters, emotions, and relationships in order of appearance.
    Use exact text for extractions. Do not paraphrase or overlap entities.
    Provide meaningful attributes for each entity to add context.""")

# 2. Provide a high-quality example to guide the model
examples = [
    lx.data.ExampleData(
        text="ROMEO. But soft! What light through yonder window breaks? It is the east, and Juliet is the sun.",
        extractions=[
            lx.data.Extraction(
                extraction_class="character",
                extraction_text="ROMEO",
                attributes={"emotional_state": "wonder"}
            ),
            lx.data.Extraction(
                extraction_class="emotion",
                extraction_text="But soft!",
                attributes={"feeling": "gentle awe"}
            ),
            lx.data.Extraction(
                extraction_class="relationship",
                extraction_text="Juliet is the sun",
                attributes={"type": "metaphor"}
            ),
        ]
    )
]
```

### 2. Run the Extraction

Provide your input text and the prompt materials to the `lx.extract` function.

```python
# The input text to be processed
input_text = "Lady Juliet gazed longingly at the stars, her heart aching for Romeo"

# Run the extraction
result = lx.extract(
    text_or_documents=input_text,
    prompt_description=prompt,
    examples=examples,
    model_id="gemini-2.5-flash",
)
```

> **Model Selection**: `gemini-2.5-flash` is the recommended default, offering an excellent balance of speed, cost, and quality. For highly complex tasks requiring deeper reasoning, `gemini-2.5-pro` may provide superior results. For large-scale or production use, a Tier 2 Gemini quota is suggested to increase throughput and avoid rate limits. See the [rate-limit documentation](https://ai.google.dev/gemini-api/docs/rate-limits#tier-2) for details.
>
> **Model Lifecycle**: Note that Gemini models have a lifecycle with defined retirement dates. Users should consult the [official model version documentation](https://cloud.google.com/vertex-ai/generative-ai/docs/learn/model-versions) to stay informed about the latest stable and legacy versions.

### 3. Visualize the Results

The extractions can be saved to a `.jsonl` file, a popular format for working with language model data. LangExtract can then generate an interactive HTML visualization from this file to review the entities in context.

```python
# Save the results to a JSONL file
lx.io.save_annotated_documents([result], output_name="extraction_results.jsonl", output_dir=".")

# Generate the visualization from the file
html_content = lx.visualize("extraction_results.jsonl")
with open("visualization.html", "w") as f:
    if hasattr(html_content, 'data'):
        f.write(html_content.data)  # For Jupyter/Colab
    else:
        f.write(html_content)
```

This creates an animated and interactive HTML file:

![Romeo and Juliet Basic Visualization ](https://raw.githubusercontent.com/google/langextract/main/docs/_static/romeo_juliet_basic.gif)

> **Note on LLM Knowledge Utilization:** This example demonstrates extractions that stay close to the text evidence - extracting "longing" for Lady Juliet's emotional state and identifying "yearning" from "gazed longingly at the stars." The task could be modified to generate attributes that draw more heavily from the LLM's world knowledge (e.g., adding `"identity": "Capulet family daughter"` or `"literary_context": "tragic heroine"`). The balance between text-evidence and knowledge-inference is controlled by your prompt instructions and example attributes.

### Scaling to Longer Documents

For larger texts, you can process entire documents directly from URLs with parallel processing and enhanced sensitivity:

```python
# Process Romeo & Juliet directly from Project Gutenberg
result = lx.extract(
    text_or_documents="https://www.gutenberg.org/files/1513/1513-0.txt",
    prompt_description=prompt,
    examples=examples,
    model_id="gemini-2.5-flash",
    extraction_passes=3,    # Improves recall through multiple passes
    max_workers=20,         # Parallel processing for speed
    max_char_buffer=1000    # Smaller contexts for better accuracy
)
```

This approach can extract hundreds of entities from full novels while maintaining high accuracy. The interactive visualization seamlessly handles large result sets, making it easy to explore hundreds of entities from the output JSONL file. **[See the full *Romeo and Juliet* extraction example →](https://github.com/google/langextract/blob/main/docs/examples/longer_text_example.md)** for detailed results and performance insights.

## Installation

### From PyPI

```bash
pip install langextract
```

*Recommended for most users. For isolated environments, consider using a virtual environment:*

```bash
python -m venv langextract_env
source langextract_env/bin/activate  # On Windows: langextract_env\Scripts\activate
pip install langextract
```

### From Source

LangExtract uses modern Python packaging with `pyproject.toml` for dependency management:

*Installing with `-e` puts the package in development mode, allowing you to modify the code without reinstalling.*


```bash
git clone https://github.com/google/langextract.git
cd langextract

# For basic installation:
pip install -e .

# For development (includes linting tools):
pip install -e ".[dev]"


# For testing (includes pytest):
pip install -e ".[test]"
```

### Docker

```bash
docker build -t langextract .
docker run --rm -e LANGEXTRACT_API_KEY="your-api-key" langextract python your_script.py
```

## API Key Setup for Cloud Models

When using LangExtract with cloud-hosted models (like Gemini or OpenAI), you'll need to
set up an API key. On-device models don't require an API key. For developers
using local LLMs, LangExtract offers built-in support for Ollama and can be
extended to other third-party APIs by updating the inference endpoints.

### API Key Sources

Get API keys from:

*   [AI Studio](https://aistudio.google.com/app/apikey) for Gemini models
*   [Vertex AI](https://cloud.google.com/vertex-ai/generative-ai/docs/sdks/overview) for enterprise use
*   [OpenAI Platform](https://platform.openai.com/api-keys) for OpenAI models

### Setting up API key in your environment

**Option 1: Environment Variable**

```bash
export LANGEXTRACT_API_KEY="your-api-key-here"
```

**Option 2: .env File (Recommended)**

Add your API key to a `.env` file:

```bash
# Add API key to .env file
cat >> .env << 'EOF'
LANGEXTRACT_API_KEY=your-api-key-here
EOF

# Keep your API key secure
echo '.env' >> .gitignore
```

In your Python code:
```python
import langextract as lx

result = lx.extract(
    text_or_documents=input_text,
    prompt_description="Extract information...",
    examples=[...],
    model_id="gemini-2.5-flash"
)
```

**Option 3: Direct API Key (Not Recommended for Production)**

You can also provide the API key directly in your code, though this is not recommended for production use:

```python
result = lx.extract(
    text_or_documents=input_text,
    prompt_description="Extract information...",
    examples=[...],
    model_id="gemini-2.5-flash",
    api_key="your-api-key-here"  # Only use this for testing/development
)
```

<<<<<<< HEAD
<<<<<<< HEAD
=======
=======
>>>>>>> cbcf1c1d
**Option 4: Vertex AI (Service Accounts)**

Use [Vertex AI](https://cloud.google.com/vertex-ai/docs/start/introduction-unified-platform) for authentication with service accounts:

```python
result = lx.extract(
    text_or_documents=input_text,
    prompt_description="Extract information...",
    examples=[...],
    model_id="gemini-2.5-flash",
    language_model_params={
        "vertexai": True,
        "project": "your-project-id",
        "location": "global"  # or regional endpoint
    }
)
```

<<<<<<< HEAD
>>>>>>> upstream/main
=======
>>>>>>> cbcf1c1d
## Adding Custom Model Providers

LangExtract supports custom LLM providers via a lightweight plugin system. You can add support for new models without changing core code.

- Add new model support independently of the core library
- Distribute your provider as a separate Python package
- Keep custom dependencies isolated
- Override or extend built-in providers via priority-based resolution

See the detailed guide in [Provider System Documentation](langextract/providers/README.md) to learn how to:

- Register a provider with `@registry.register(...)`
- Publish an entry point for discovery
- Optionally provide a schema with `get_schema_class()` for structured output
- Integrate with the factory via `create_model(...)`

## Using OpenAI Models

LangExtract supports OpenAI models (requires optional dependency: `pip install langextract[openai]`):

```python
import langextract as lx

result = lx.extract(
    text_or_documents=input_text,
    prompt_description=prompt,
    examples=examples,
    model_id="gpt-4o",  # Automatically selects OpenAI provider
    api_key=os.environ.get('OPENAI_API_KEY'),
    fence_output=True,
    use_schema_constraints=False
)
```

Note: OpenAI models require `fence_output=True` and `use_schema_constraints=False` because LangExtract doesn't implement schema constraints for OpenAI yet.

## Using Local LLMs with Ollama
LangExtract supports local inference using Ollama, allowing you to run models without API keys:

```python
import langextract as lx

result = lx.extract(
    text_or_documents=input_text,
    prompt_description=prompt,
    examples=examples,
    model_id="gemma2:2b",  # Automatically selects Ollama provider
    model_url="http://localhost:11434",
    fence_output=False,
    use_schema_constraints=False
)
```

**Quick setup:** Install Ollama from [ollama.com](https://ollama.com/), run `ollama pull gemma2:2b`, then `ollama serve`.

For detailed installation, Docker setup, and examples, see [`examples/ollama/`](examples/ollama/).

## More Examples

Additional examples of LangExtract in action:

### *Romeo and Juliet* Full Text Extraction

LangExtract can process complete documents directly from URLs. This example demonstrates extraction from the full text of *Romeo and Juliet* from Project Gutenberg (147,843 characters), showing parallel processing, sequential extraction passes, and performance optimization for long document processing.

**[View *Romeo and Juliet* Full Text Example →](https://github.com/google/langextract/blob/main/docs/examples/longer_text_example.md)**

### Medication Extraction

> **Disclaimer:** This demonstration is for illustrative purposes of LangExtract's baseline capability only. It does not represent a finished or approved product, is not intended to diagnose or suggest treatment of any disease or condition, and should not be used for medical advice.

LangExtract excels at extracting structured medical information from clinical text. These examples demonstrate both basic entity recognition (medication names, dosages, routes) and relationship extraction (connecting medications to their attributes), showing LangExtract's effectiveness for healthcare applications.

**[View Medication Examples →](https://github.com/google/langextract/blob/main/docs/examples/medication_examples.md)**

### Radiology Report Structuring: RadExtract

Explore RadExtract, a live interactive demo on HuggingFace Spaces that shows how LangExtract can automatically structure radiology reports. Try it directly in your browser with no setup required.

**[View RadExtract Demo →](https://huggingface.co/spaces/google/radextract)**

## Community Providers

Extend LangExtract with custom model providers! Check out our [Community Provider Plugins](COMMUNITY_PROVIDERS.md) registry to discover providers created by the community or add your own.

For detailed instructions on creating a provider plugin, see the [Custom Provider Plugin Example](examples/custom_provider_plugin/).

## Contributing

Contributions are welcome! See [CONTRIBUTING.md](https://github.com/google/langextract/blob/main/CONTRIBUTING.md) to get started
with development, testing, and pull requests. You must sign a
[Contributor License Agreement](https://cla.developers.google.com/about)
before submitting patches.



## Testing

To run tests locally from the source:

```bash
# Clone the repository
git clone https://github.com/google/langextract.git
cd langextract

# Install with test dependencies
pip install -e ".[test]"

# Run all tests
pytest tests
```

Or reproduce the full CI matrix locally with tox:

```bash
tox  # runs pylint + pytest on Python 3.10 and 3.11
```

### Ollama Integration Testing

If you have Ollama installed locally, you can run integration tests:

```bash
# Test Ollama integration (requires Ollama running with gemma2:2b model)
tox -e ollama-integration
```

This test will automatically detect if Ollama is available and run real inference tests.

## Development

### Code Formatting

This project uses automated formatting tools to maintain consistent code style:

```bash
# Auto-format all code
./autoformat.sh

# Or run formatters separately
isort langextract tests --profile google --line-length 80
pyink langextract tests --config pyproject.toml
```

### Pre-commit Hooks

For automatic formatting checks:
```bash
pre-commit install  # One-time setup
pre-commit run --all-files  # Manual run
```

### Linting

Run linting before submitting PRs:

```bash
pylint --rcfile=.pylintrc langextract tests
```

See [CONTRIBUTING.md](CONTRIBUTING.md) for full development guidelines.

## Disclaimer

This is not an officially supported Google product. If you use
LangExtract in production or publications, please cite accordingly and
acknowledge usage. Use is subject to the [Apache 2.0 License](https://github.com/google/langextract/blob/main/LICENSE).
For health-related applications, use of LangExtract is also subject to the
[Health AI Developer Foundations Terms of Use](https://developers.google.com/health-ai-developer-foundations/terms).

---

**Happy Extracting!**
<<<<<<< HEAD

# lxRunnerExtraction: Rich Schema Extraction Runner

This document walks through `lxRunnerExtraction.py` step by step. It explains the purpose, configuration, input discovery, model invocation, normalization, enrichment, and outputs. Use it as a companion while reading the code.

## What this runner is

A development harness that:
- Invokes the model (OpenRouter OpenAI-compatible by default) with a single authoritative prompt file and optional few-shot examples.
- Normalizes legacy classed extractions into a single "rich schema" JSON object.
- Deduplicates by content, validates structure, optionally enriches relationships in teach mode, and saves outputs under `output_runs/<RUN_ID>/`.

It’s designed for iterative work and tracing. For batch/production pipelines (chunked PDFs, ID registries, dedup across runs), build specialized scripts on top.

## High-level flow

1) Load environment and provider registry.
2) Resolve which provider to use (OpenRouter vs direct Gemini) and set the model config.
3) Load the prompt, examples, and input text.
4) Optionally inject teaching appendices and known field paths.
5) Call `lx.extract(...)` with strict JSON preference and resolver options.
6) Convert any legacy classed results to a single rich-schema object with de-dup.
7) Validate and optionally enrich.
8) Persist outputs (root JSON and glossary) and print a concise summary.

## Configuration inputs

The sole entry point is the function `makeRun(...)`:

- `RUN_ID`: Output folder name under `output_runs/`.
- `MODEL_ID`: Requested model id (overridden internally; see note below).
- `MODEL_TEMPERATURE`: Requested temperature (overridden internally; see note below).
- `MAX_NORMS_PER_5K`: Soft cap marker stored in metadata (not enforced client-side here).
- `MAX_CHAR_BUFFER`: Governs internal library chunking of the input text.
- `EXTRACTION_PASSES`: Number of passes to improve recall.
- `INPUT_PROMPTFILE`: Path to the primary prompt file (required).
- `INPUT_GLOSSARYFILE`: Output path for the DSL glossary stub (or default under run dir).
- `INPUT_EXAMPLESFILE`: Python file exporting `EXAMPLES` list for few-shot.
- `INPUT_SEMANTCSFILE`: Reserved for future use (accepted, not currently consumed).
- `INPUT_TEACHFILE`: Reserved for future use (accepted, not currently consumed).

Environment variables:
- `USE_OPENROUTER` (default "1"): if truthy, uses OpenRouter OpenAI-compatible route; else direct Gemini.
- `OPENAI_API_KEY`: used as OpenRouter API key when `USE_OPENROUTER=1`.
- `GOOGLE_API_KEY`: used for direct Gemini path when `USE_OPENROUTER=0`.
- `OPENROUTER_REFERER`, `OPENROUTER_TITLE`: optional attribution headers for OpenRouter.
- `LE_INPUT_FILE`: absolute/relative path to the input `.txt`/`.md` file; if not set, runner searches `output_runs/<RUN_ID>/input/`.
- `LX_TEACH_MODE=1`: appends teaching appendices and enables relationship inference in enrichment.
- `LX_WRITE_VIS=1`: writes a simple HTML visualization for the annotated document.

Notes on overrides:
- The runner currently overrides `MODEL_ID` and `MODEL_TEMPERATURE` internally:
  - `MODEL_ID` -> `google/gemini-2.5-flash` when using OpenRouter; `gemini-2.5-flash` when direct.
  - `MODEL_TEMPERATURE` -> `0.15`.
  This is intentional for stable runs. Feel free to relax these in the code if you want to honor the function arguments.

## Where files go

- Outputs: `output_runs/<RUN_ID>/output.json` and `output_runs/<RUN_ID>/glossary.json`.
- Optional per-chunk traces: `output_runs/<RUN_ID>/chunks/chunk_*.json`.
- Optional visualization (when `LX_WRITE_VIS=1`): `output_runs/<RUN_ID>/visualization.html`.
- Inputs: if `LE_INPUT_FILE` is not set, the runner searches `output_runs/<RUN_ID>/input/` for text-like files (`.txt`, `.md`), skipping known generated artifacts.

## Step-by-step through the code

### 0) Environment and provider setup
- Loads `.env` via `dotenv`.
- Initializes provider registry: `providers.load_builtins_once()` and `providers.load_plugins_once()` then logs available providers.
- Determines routing:
  - If `USE_OPENROUTER` is truthy, uses the OpenAI-compatible provider against `https://openrouter.ai/api/v1`.
  - Otherwise, calls direct Gemini with `GOOGLE_API_KEY`.

### 1) Resolve paths and inputs
- `PROMPT_FILE` must exist or the run is aborted.
- Determines `run_dir = output_runs/<RUN_ID>` and `chunks_dir` under it.
- Glossary path defaults to `run_dir/glossary.json` when not provided.
- Input file resolution:
  - If `LE_INPUT_FILE` is set, use it.
  - Else, search `run_dir/input/` for suitable files (prefer `.txt`/`.md`).
- Teach-mode appendix files are under `prompts/` and appended when `LX_TEACH_MODE=1`.

### 2) Examples loading
- If `INPUT_EXAMPLESFILE` is provided, the runner imports it dynamically (expects `EXAMPLES`).
- Else it tries `input_examplefiles/default.py`.
- On failure or missing `EXAMPLES`, it proceeds with an empty list and logs a warning.

### 3) Prompt composition and teaching augmentation
- Reads `INPUT_PROMPTFILE` as the base description.
- If `LX_TEACH_MODE=1`, appends `prompts/prompt_appendix_teaching.md` and `prompts/prompt_appendix_entity_semantics.md` when present.
- If a prior glossary file exists, injects the discovered DSL paths between `KNOWN_FIELD_PATHS_START/END` markers to guide the model.

### 4) Model configuration and extract kwargs
- Builds `factory.ModelConfig(...)` with the provider `OpenAILanguageModel` for OpenRouter.
- Provider kwargs include the API key, base URL, temperature, and `FormatType.JSON`.
- Builds `extract_kwargs`:
  - `text_or_documents`: the selected input text
  - `prompt_description`: composed prompt
  - `examples`: the few-shot list
  - `config`: the model config above
  - `fence_output=False`, `use_schema_constraints=False`: rely on JSON mode and a tolerant resolver
  - `max_char_buffer`: for library-managed chunking
  - `extraction_passes`: number of passes
  - `resolver_params`: JSON format preference and alignment limited to classes ["Norm", "Tag", "Parameter"].

### 5) Calling the model and capturing results
- `_call_and_capture(text, idx)`:
  - Invokes `lx.extract(**extract_kwargs)`.
  - On exception: logs a redacted message, synthesizes a minimal rich object, and saves a chunk trace so the run completes.
  - On success: reads the legacy `annotated.extractions` list and converts it into a single rich-schema object.

### 6) Normalization and de-duplication
- For each classed list (`norms`, `tags`, `locations`, `questions`, `consequences`, `parameters`):
  - Compute content-based signatures (e.g., norm identity uses statement/applies/satisfied/exempt/obligation/relevant_tags).
  - Drop duplicates by signature.
- Populate `window_config.debug_counts` with pre/post numbers for traceability.
- Persist per-chunk JSON under `chunks/`.
- Optional visualization (`LX_WRITE_VIS=1`) by calling `lx.visualize(annotated)`.

### 7) Validation, enrichment, and persistence
- Assembles the root: `{"extractions": [ rich_object ]}`.
- Validates structure via `pp_schema.is_rich_schema()` and `pp_schema.validate_rich()`; collects errors/warnings under `quality`.
- Updates `window_config` counts.
- If `LX_TEACH_MODE=1`: runs enrichment steps (`enrich_parameters`, `merge_duplicate_tags`, `autophrase_questions`, and `infer_relationships`).
- Writes `output.json` and a DSL `glossary.json` draft (all discovered DSL keys set to empty strings as placeholders).
- Prints a one-line summary with counts of each entity type plus errors/warnings.

## Things to know and adjust

- The runner forces a specific model and temperature for stability. If you need full external control, remove those overrides.
- The cap `MAX_NORMS_PER_5K` is tracked in metadata but not enforced; add a cap step if you want hard limits.
- Output JSON is a single rich object per run. If you want multiple windows/segments, call `_call_and_capture` repeatedly and aggregate.
- The resolver currently aligns extraction_text only for classes `["Norm", "Tag", "Parameter"]`. Expand if needed.

## How to run it

Interactive example (PowerShell):

```powershell
$runId = [string][int][double]::Parse((Get-Date -UFormat %s))
$env:USE_OPENROUTER = "1"
$env:OPENAI_API_KEY = "<your_openrouter_key>"
$env:LE_INPUT_FILE = "path\to\your\input.txt"

python - << 'PY'
import time
from pathlib import Path
from lxRunnerExtraction import makeRun

RUN_ID = str(int(time.time()))
makeRun(
    RUN_ID=RUN_ID,
    MODEL_ID="ignored-by-runner",
    MODEL_TEMPERATURE=0.0,
    MAX_NORMS_PER_5K=10,
    MAX_CHAR_BUFFER=5000,
    EXTRACTION_PASSES=2,
    INPUT_PROMPTFILE=str(Path("prompts/extraction_prompt.md")),
    INPUT_GLOSSARYFILE="",              # let runner default to output_runs/<RUN_ID>/glossary.json
    INPUT_EXAMPLESFILE=str(Path("input_examplefiles/examples_enhanced_updated_V2.py")),
    INPUT_SEMANTCSFILE="",              # reserved
    INPUT_TEACHFILE="",                 # reserved
)
PY
```

Outputs will land in `output_runs/<RUN_ID>/`.

## FAQ

- Can I use direct Gemini? Set `USE_OPENROUTER=0` and provide `GOOGLE_API_KEY`.
- How do I change the model? Remove the internal overrides (`MODEL_ID`, `MODEL_TEMPERATURE`) and pass your choices to `makeRun`.
- Why do I see synthesized outputs? Errors are trapped so a run always produces a well-formed root. Check `quality.errors` and per-chunk JSON under `chunks/`.
=======
>>>>>>> upstream/main<|MERGE_RESOLUTION|>--- conflicted
+++ resolved
@@ -185,7 +185,6 @@
 # For development (includes linting tools):
 pip install -e ".[dev]"
 
-
 # For testing (includes pytest):
 pip install -e ".[test]"
 ```
@@ -260,11 +259,6 @@
 )
 ```
 
-<<<<<<< HEAD
-<<<<<<< HEAD
-=======
-=======
->>>>>>> cbcf1c1d
 **Option 4: Vertex AI (Service Accounts)**
 
 Use [Vertex AI](https://cloud.google.com/vertex-ai/docs/start/introduction-unified-platform) for authentication with service accounts:
@@ -283,10 +277,6 @@
 )
 ```
 
-<<<<<<< HEAD
->>>>>>> upstream/main
-=======
->>>>>>> cbcf1c1d
 ## Adding Custom Model Providers
 
 LangExtract supports custom LLM providers via a lightweight plugin system. You can add support for new models without changing core code.
@@ -459,179 +449,4 @@
 
 ---
 
-**Happy Extracting!**
-<<<<<<< HEAD
-
-# lxRunnerExtraction: Rich Schema Extraction Runner
-
-This document walks through `lxRunnerExtraction.py` step by step. It explains the purpose, configuration, input discovery, model invocation, normalization, enrichment, and outputs. Use it as a companion while reading the code.
-
-## What this runner is
-
-A development harness that:
-- Invokes the model (OpenRouter OpenAI-compatible by default) with a single authoritative prompt file and optional few-shot examples.
-- Normalizes legacy classed extractions into a single "rich schema" JSON object.
-- Deduplicates by content, validates structure, optionally enriches relationships in teach mode, and saves outputs under `output_runs/<RUN_ID>/`.
-
-It’s designed for iterative work and tracing. For batch/production pipelines (chunked PDFs, ID registries, dedup across runs), build specialized scripts on top.
-
-## High-level flow
-
-1) Load environment and provider registry.
-2) Resolve which provider to use (OpenRouter vs direct Gemini) and set the model config.
-3) Load the prompt, examples, and input text.
-4) Optionally inject teaching appendices and known field paths.
-5) Call `lx.extract(...)` with strict JSON preference and resolver options.
-6) Convert any legacy classed results to a single rich-schema object with de-dup.
-7) Validate and optionally enrich.
-8) Persist outputs (root JSON and glossary) and print a concise summary.
-
-## Configuration inputs
-
-The sole entry point is the function `makeRun(...)`:
-
-- `RUN_ID`: Output folder name under `output_runs/`.
-- `MODEL_ID`: Requested model id (overridden internally; see note below).
-- `MODEL_TEMPERATURE`: Requested temperature (overridden internally; see note below).
-- `MAX_NORMS_PER_5K`: Soft cap marker stored in metadata (not enforced client-side here).
-- `MAX_CHAR_BUFFER`: Governs internal library chunking of the input text.
-- `EXTRACTION_PASSES`: Number of passes to improve recall.
-- `INPUT_PROMPTFILE`: Path to the primary prompt file (required).
-- `INPUT_GLOSSARYFILE`: Output path for the DSL glossary stub (or default under run dir).
-- `INPUT_EXAMPLESFILE`: Python file exporting `EXAMPLES` list for few-shot.
-- `INPUT_SEMANTCSFILE`: Reserved for future use (accepted, not currently consumed).
-- `INPUT_TEACHFILE`: Reserved for future use (accepted, not currently consumed).
-
-Environment variables:
-- `USE_OPENROUTER` (default "1"): if truthy, uses OpenRouter OpenAI-compatible route; else direct Gemini.
-- `OPENAI_API_KEY`: used as OpenRouter API key when `USE_OPENROUTER=1`.
-- `GOOGLE_API_KEY`: used for direct Gemini path when `USE_OPENROUTER=0`.
-- `OPENROUTER_REFERER`, `OPENROUTER_TITLE`: optional attribution headers for OpenRouter.
-- `LE_INPUT_FILE`: absolute/relative path to the input `.txt`/`.md` file; if not set, runner searches `output_runs/<RUN_ID>/input/`.
-- `LX_TEACH_MODE=1`: appends teaching appendices and enables relationship inference in enrichment.
-- `LX_WRITE_VIS=1`: writes a simple HTML visualization for the annotated document.
-
-Notes on overrides:
-- The runner currently overrides `MODEL_ID` and `MODEL_TEMPERATURE` internally:
-  - `MODEL_ID` -> `google/gemini-2.5-flash` when using OpenRouter; `gemini-2.5-flash` when direct.
-  - `MODEL_TEMPERATURE` -> `0.15`.
-  This is intentional for stable runs. Feel free to relax these in the code if you want to honor the function arguments.
-
-## Where files go
-
-- Outputs: `output_runs/<RUN_ID>/output.json` and `output_runs/<RUN_ID>/glossary.json`.
-- Optional per-chunk traces: `output_runs/<RUN_ID>/chunks/chunk_*.json`.
-- Optional visualization (when `LX_WRITE_VIS=1`): `output_runs/<RUN_ID>/visualization.html`.
-- Inputs: if `LE_INPUT_FILE` is not set, the runner searches `output_runs/<RUN_ID>/input/` for text-like files (`.txt`, `.md`), skipping known generated artifacts.
-
-## Step-by-step through the code
-
-### 0) Environment and provider setup
-- Loads `.env` via `dotenv`.
-- Initializes provider registry: `providers.load_builtins_once()` and `providers.load_plugins_once()` then logs available providers.
-- Determines routing:
-  - If `USE_OPENROUTER` is truthy, uses the OpenAI-compatible provider against `https://openrouter.ai/api/v1`.
-  - Otherwise, calls direct Gemini with `GOOGLE_API_KEY`.
-
-### 1) Resolve paths and inputs
-- `PROMPT_FILE` must exist or the run is aborted.
-- Determines `run_dir = output_runs/<RUN_ID>` and `chunks_dir` under it.
-- Glossary path defaults to `run_dir/glossary.json` when not provided.
-- Input file resolution:
-  - If `LE_INPUT_FILE` is set, use it.
-  - Else, search `run_dir/input/` for suitable files (prefer `.txt`/`.md`).
-- Teach-mode appendix files are under `prompts/` and appended when `LX_TEACH_MODE=1`.
-
-### 2) Examples loading
-- If `INPUT_EXAMPLESFILE` is provided, the runner imports it dynamically (expects `EXAMPLES`).
-- Else it tries `input_examplefiles/default.py`.
-- On failure or missing `EXAMPLES`, it proceeds with an empty list and logs a warning.
-
-### 3) Prompt composition and teaching augmentation
-- Reads `INPUT_PROMPTFILE` as the base description.
-- If `LX_TEACH_MODE=1`, appends `prompts/prompt_appendix_teaching.md` and `prompts/prompt_appendix_entity_semantics.md` when present.
-- If a prior glossary file exists, injects the discovered DSL paths between `KNOWN_FIELD_PATHS_START/END` markers to guide the model.
-
-### 4) Model configuration and extract kwargs
-- Builds `factory.ModelConfig(...)` with the provider `OpenAILanguageModel` for OpenRouter.
-- Provider kwargs include the API key, base URL, temperature, and `FormatType.JSON`.
-- Builds `extract_kwargs`:
-  - `text_or_documents`: the selected input text
-  - `prompt_description`: composed prompt
-  - `examples`: the few-shot list
-  - `config`: the model config above
-  - `fence_output=False`, `use_schema_constraints=False`: rely on JSON mode and a tolerant resolver
-  - `max_char_buffer`: for library-managed chunking
-  - `extraction_passes`: number of passes
-  - `resolver_params`: JSON format preference and alignment limited to classes ["Norm", "Tag", "Parameter"].
-
-### 5) Calling the model and capturing results
-- `_call_and_capture(text, idx)`:
-  - Invokes `lx.extract(**extract_kwargs)`.
-  - On exception: logs a redacted message, synthesizes a minimal rich object, and saves a chunk trace so the run completes.
-  - On success: reads the legacy `annotated.extractions` list and converts it into a single rich-schema object.
-
-### 6) Normalization and de-duplication
-- For each classed list (`norms`, `tags`, `locations`, `questions`, `consequences`, `parameters`):
-  - Compute content-based signatures (e.g., norm identity uses statement/applies/satisfied/exempt/obligation/relevant_tags).
-  - Drop duplicates by signature.
-- Populate `window_config.debug_counts` with pre/post numbers for traceability.
-- Persist per-chunk JSON under `chunks/`.
-- Optional visualization (`LX_WRITE_VIS=1`) by calling `lx.visualize(annotated)`.
-
-### 7) Validation, enrichment, and persistence
-- Assembles the root: `{"extractions": [ rich_object ]}`.
-- Validates structure via `pp_schema.is_rich_schema()` and `pp_schema.validate_rich()`; collects errors/warnings under `quality`.
-- Updates `window_config` counts.
-- If `LX_TEACH_MODE=1`: runs enrichment steps (`enrich_parameters`, `merge_duplicate_tags`, `autophrase_questions`, and `infer_relationships`).
-- Writes `output.json` and a DSL `glossary.json` draft (all discovered DSL keys set to empty strings as placeholders).
-- Prints a one-line summary with counts of each entity type plus errors/warnings.
-
-## Things to know and adjust
-
-- The runner forces a specific model and temperature for stability. If you need full external control, remove those overrides.
-- The cap `MAX_NORMS_PER_5K` is tracked in metadata but not enforced; add a cap step if you want hard limits.
-- Output JSON is a single rich object per run. If you want multiple windows/segments, call `_call_and_capture` repeatedly and aggregate.
-- The resolver currently aligns extraction_text only for classes `["Norm", "Tag", "Parameter"]`. Expand if needed.
-
-## How to run it
-
-Interactive example (PowerShell):
-
-```powershell
-$runId = [string][int][double]::Parse((Get-Date -UFormat %s))
-$env:USE_OPENROUTER = "1"
-$env:OPENAI_API_KEY = "<your_openrouter_key>"
-$env:LE_INPUT_FILE = "path\to\your\input.txt"
-
-python - << 'PY'
-import time
-from pathlib import Path
-from lxRunnerExtraction import makeRun
-
-RUN_ID = str(int(time.time()))
-makeRun(
-    RUN_ID=RUN_ID,
-    MODEL_ID="ignored-by-runner",
-    MODEL_TEMPERATURE=0.0,
-    MAX_NORMS_PER_5K=10,
-    MAX_CHAR_BUFFER=5000,
-    EXTRACTION_PASSES=2,
-    INPUT_PROMPTFILE=str(Path("prompts/extraction_prompt.md")),
-    INPUT_GLOSSARYFILE="",              # let runner default to output_runs/<RUN_ID>/glossary.json
-    INPUT_EXAMPLESFILE=str(Path("input_examplefiles/examples_enhanced_updated_V2.py")),
-    INPUT_SEMANTCSFILE="",              # reserved
-    INPUT_TEACHFILE="",                 # reserved
-)
-PY
-```
-
-Outputs will land in `output_runs/<RUN_ID>/`.
-
-## FAQ
-
-- Can I use direct Gemini? Set `USE_OPENROUTER=0` and provide `GOOGLE_API_KEY`.
-- How do I change the model? Remove the internal overrides (`MODEL_ID`, `MODEL_TEMPERATURE`) and pass your choices to `makeRun`.
-- Why do I see synthesized outputs? Errors are trapped so a run always produces a well-formed root. Check `quality.errors` and per-chunk JSON under `chunks/`.
-=======
->>>>>>> upstream/main+**Happy Extracting!**