name: Validate PR template

on:
  pull_request_target:
    types: [opened, edited, synchronize, reopened]
  workflow_dispatch:

permissions:
  contents: read
  pull-requests: read

jobs:
  check:
    runs-on: ubuntu-latest

    steps:
      - name: Check PR author permissions
        id: check
        if: github.event_name == 'pull_request_target' && github.event.pull_request.draft == false
        uses: actions/github-script@v7
        with:
          github-token: ${{ secrets.GITHUB_TOKEN }}
          script: |
            const pr = context.payload.pull_request;
            const {owner, repo} = context.repo;
            const actor = pr.user.login;
            const authorType = pr.user.type;

            // Check if PR author is a bot (e.g., Dependabot)
            if (authorType === 'Bot') {
              core.setOutput('skip_validation', 'true');
              console.log(`Skipping validation for bot-authored PR: ${actor}`);
              return;
            }

<<<<<<< HEAD
<<<<<<< HEAD
=======
=======
>>>>>>> cbcf1c1d
            // Check if this is a community provider PR (only modifies COMMUNITY_PROVIDERS.md)
            const { data: files } = await github.rest.pulls.listFiles({
              owner, repo,
              pull_number: pr.number
            });
            
            const isCommunityProviderPR = files.length === 1 && 
                                          files[0].filename === 'COMMUNITY_PROVIDERS.md';
            
            if (isCommunityProviderPR) {
              core.setOutput('is_community_provider', 'true');
              console.log('Community provider PR detected - relaxed validation will apply');
            } else {
              core.setOutput('is_community_provider', 'false');
            }

<<<<<<< HEAD
>>>>>>> upstream/main
=======
>>>>>>> cbcf1c1d
            // Get permission level
            try {
              const { data } = await github.rest.repos.getCollaboratorPermissionLevel({
                owner, repo, username: actor
              });

              const permission = data.permission; // admin|maintain|write|triage|read|none
              console.log(`Actor ${actor} has permission level: ${permission}`);

              // Check if user has write+ permissions
              if (['admin', 'maintain', 'write'].includes(permission)) {
                core.setOutput('skip_validation', 'true');
                console.log(`Skipping validation for maintainer: ${actor} (${permission})`);
              } else {
                core.setOutput('skip_validation', 'false');
                console.log(`Validation required for: ${actor} (${permission})`);
              }
            } catch (e) {
              // If we can't determine permissions, require validation
              core.setOutput('skip_validation', 'false');
              core.warning(`Permission lookup failed: ${e.message}`);
            }

      - name: Validate PR template
        if: |
          github.event_name == 'pull_request_target' &&
          github.event.pull_request.draft == false &&
          steps.check.outputs.skip_validation != 'true'
        env:
          PR_BODY: ${{ github.event.pull_request.body }}
<<<<<<< HEAD
<<<<<<< HEAD
=======
          IS_COMMUNITY_PROVIDER: ${{ steps.check.outputs.is_community_provider }}
>>>>>>> upstream/main
=======
          IS_COMMUNITY_PROVIDER: ${{ steps.check.outputs.is_community_provider }}
>>>>>>> cbcf1c1d
        run: |
          printf '%s\n' "$PR_BODY" | tr -d '\r' > body.txt

          # Required sections from the template
<<<<<<< HEAD
<<<<<<< HEAD
          required=( "# Description" "Fixes #" "# How Has This Been Tested?" "# Checklist" )
=======
          required=( "# Description" "# How Has This Been Tested?" "# Checklist" )
>>>>>>> upstream/main
=======
          required=( "# Description" "# How Has This Been Tested?" "# Checklist" )
>>>>>>> cbcf1c1d
          err=0

          # Check for required sections
          for h in "${required[@]}"; do
            grep -Fq "$h" body.txt || { echo "::error::$h missing"; err=1; }
          done

<<<<<<< HEAD
<<<<<<< HEAD
=======
=======
>>>>>>> cbcf1c1d
          # Check for issue reference - relaxed for community provider PRs
          if [ "$IS_COMMUNITY_PROVIDER" = "true" ]; then
            # For community provider PRs, accept either "Fixes #" or "Related to #" (case-insensitive)
            if ! grep -Eiq '(Fixes #[0-9]+|Related to #[0-9]+)' body.txt; then
              echo "::error::Issue reference missing (need 'Fixes #NNN' or 'Related to #NNN')"
              err=1
            fi
          else
            # For other PRs, require "Fixes #" with a number
            if ! grep -Eq 'Fixes #[0-9]+' body.txt; then
              echo "::error::Missing 'Fixes #NNN' reference"
              err=1
            fi
          fi

<<<<<<< HEAD
>>>>>>> upstream/main
=======
>>>>>>> cbcf1c1d
          # Check for placeholder text that should be replaced
          grep -Eiq 'Replace this with|Choose one:' body.txt && {
            echo "::error::Template placeholders still present"; err=1;
          }

          # Also check for the unmodified issue number placeholder
          grep -Fq 'Fixes #[issue number]' body.txt && {
            echo "::error::Issue number placeholder not updated"; err=1;
          }

          exit $err

      - name: Log skip reason
        if: |
          github.event_name == 'pull_request_target' &&
          (github.event.pull_request.draft == true ||
           steps.check.outputs.skip_validation == 'true')
        run: |
          echo "Skipping PR template validation. Draft: ${{ github.event.pull_request.draft }}; skip_validation: ${{ steps.check.outputs.skip_validation || 'N/A' }}"<|MERGE_RESOLUTION|>--- conflicted
+++ resolved
@@ -33,11 +33,6 @@
               return;
             }
 
-<<<<<<< HEAD
-<<<<<<< HEAD
-=======
-=======
->>>>>>> cbcf1c1d
             // Check if this is a community provider PR (only modifies COMMUNITY_PROVIDERS.md)
             const { data: files } = await github.rest.pulls.listFiles({
               owner, repo,
@@ -54,10 +49,6 @@
               core.setOutput('is_community_provider', 'false');
             }
 
-<<<<<<< HEAD
->>>>>>> upstream/main
-=======
->>>>>>> cbcf1c1d
             // Get permission level
             try {
               const { data } = await github.rest.repos.getCollaboratorPermissionLevel({
@@ -88,27 +79,12 @@
           steps.check.outputs.skip_validation != 'true'
         env:
           PR_BODY: ${{ github.event.pull_request.body }}
-<<<<<<< HEAD
-<<<<<<< HEAD
-=======
           IS_COMMUNITY_PROVIDER: ${{ steps.check.outputs.is_community_provider }}
->>>>>>> upstream/main
-=======
-          IS_COMMUNITY_PROVIDER: ${{ steps.check.outputs.is_community_provider }}
->>>>>>> cbcf1c1d
         run: |
           printf '%s\n' "$PR_BODY" | tr -d '\r' > body.txt
 
           # Required sections from the template
-<<<<<<< HEAD
-<<<<<<< HEAD
-          required=( "# Description" "Fixes #" "# How Has This Been Tested?" "# Checklist" )
-=======
           required=( "# Description" "# How Has This Been Tested?" "# Checklist" )
->>>>>>> upstream/main
-=======
-          required=( "# Description" "# How Has This Been Tested?" "# Checklist" )
->>>>>>> cbcf1c1d
           err=0
 
           # Check for required sections
@@ -116,11 +92,6 @@
             grep -Fq "$h" body.txt || { echo "::error::$h missing"; err=1; }
           done
 
-<<<<<<< HEAD
-<<<<<<< HEAD
-=======
-=======
->>>>>>> cbcf1c1d
           # Check for issue reference - relaxed for community provider PRs
           if [ "$IS_COMMUNITY_PROVIDER" = "true" ]; then
             # For community provider PRs, accept either "Fixes #" or "Related to #" (case-insensitive)
@@ -136,10 +107,6 @@
             fi
           fi
 
-<<<<<<< HEAD
->>>>>>> upstream/main
-=======
->>>>>>> cbcf1c1d
           # Check for placeholder text that should be replaced
           grep -Eiq 'Replace this with|Choose one:' body.txt && {
             echo "::error::Template placeholders still present"; err=1;
